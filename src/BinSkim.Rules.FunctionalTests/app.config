--- conflicted
+++ resolved
@@ -5,11 +5,6 @@
       <dependentAssembly>
         <assemblyIdentity name="Newtonsoft.Json" publicKeyToken="30ad4fe6b2a6aeed" culture="neutral" />
         <bindingRedirect oldVersion="0.0.0.0-8.0.0.0" newVersion="8.0.0.0" />
-      </dependentAssembly>
-<<<<<<< HEAD
-      <dependentAssembly>
-        <assemblyIdentity name="Sarif" publicKeyToken="06c70c7db0c6cd6b" culture="neutral" />
-        <bindingRedirect oldVersion="0.0.0.0-1.5.9.0" newVersion="1.5.9.0" />
       </dependentAssembly>
       <dependentAssembly>
         <assemblyIdentity name="System.Reflection.Metadata" publicKeyToken="b03f5f7f11d50a3a" culture="neutral" />
@@ -19,8 +14,6 @@
         <assemblyIdentity name="System.Collections.Immutable" publicKeyToken="b03f5f7f11d50a3a" culture="neutral" />
         <bindingRedirect oldVersion="0.0.0.0-1.2.0.0" newVersion="1.2.0.0" />
       </dependentAssembly>
-=======
->>>>>>> 28d6dd48
     </assemblyBinding>
   </runtime>
   <appSettings>
