﻿// Copyright (c) Microsoft. All rights reserved.
// Licensed under the MIT license. See LICENSE file in the project root for full license information.

using System;
using System.IO;
using System.Runtime.CompilerServices;
using System.Text;
using FluentAssertions;
using Microsoft.CodeAnalysis.BinaryParsers.PortableExecutable;
using Xunit;

namespace Microsoft.CodeAnalysis.BinaryParsers
{
    public class PETests
    {
        [Fact]
        public void IsWixBinary()
        {
            string fileName = Path.Combine(PEBinaryTests.BaselineTestsDataDirectory, "Wix_3.11.1_VS2017_Bootstrapper.exe");
            PEBinary peBinary = new PEBinary(new Uri(fileName));
            peBinary.Pdb.Should().BeNull();
            peBinary.PE.IsWixBinary.Should().BeTrue();

            // Verify a random other exe to ensure it is properly reporting as not a WIX bootstrapper
            fileName = Path.Combine(PEBinaryTests.BaselineTestsDataDirectory, "MixedMode_x64_VS2015_Default.exe");
            peBinary = new PEBinary(new Uri(fileName));
            peBinary.PE.IsWixBinary.Should().BeFalse();
        }

<<<<<<< HEAD

        [Fact]
        public void PEBinary_IsDotNetCoreBootstrapExe()
        {
            string fileName = Path.Combine(PEBinaryTests.BaselineTestsDataDirectory, "DotNetCore_win-x64_VS2019_Default.exe");
            PEBinary peBinary;
            using (peBinary = new PEBinary(new Uri(fileName)))
            {
                peBinary.PE.IsDotNetCoreBootstrapExe.Should().BeTrue();
            }

            // Verify a random other exe to ensure it is properly reporting as not a .NET Core bootstrapper
            fileName = Path.Combine(PEBinaryTests.BaselineTestsDataDirectory, "Wix_3.11.1_VS2017_Bootstrapper.exe");
            using (peBinary = new PEBinary(new Uri(fileName)))
            {
                peBinary.PE.IsDotNetCoreBootstrapExe.Should().BeFalse();
            }
        }


        [Fact]
        public void PEBinary_CanRecognizeDotNetBootstrappingExe()
        {
            foreach (string nativeUwpFileName in Directory.GetFiles(PEBinaryTests.BaselineTestsDataDirectory, "Uwp*Cpp*"))
            {
                if (nativeUwpFileName.EndsWith(".pdb", StringComparison.OrdinalIgnoreCase)) { continue; }

                PEBinary peBinary;
                using (peBinary = new PEBinary(new Uri(nativeUwpFileName)))
                {
                    peBinary.PE.IsNativeUniversalWindowsPlatform.Should().BeTrue();
                }
            }

            foreach (string nonNativeUwpFileName in Directory.GetFiles(PEBinaryTests.BaselineTestsDataDirectory, "Uwp*"))
            {
                if (nonNativeUwpFileName.Contains("Cpp")) { continue; }
                if (nonNativeUwpFileName.EndsWith(".pdb", StringComparison.OrdinalIgnoreCase)) { continue; }

                PEBinary peBinary;
                using (peBinary = new PEBinary(new Uri(nonNativeUwpFileName)))
                {
                    peBinary.PE.IsNativeUniversalWindowsPlatform.Should().BeFalse();
                }
            }
        }

=======
>>>>>>> ea44e9d9
        [Fact]
        public void PE_ComputePortableExecutableMetadata()
        {
            string[] filters = new[] { "*.dll", "*.exe" };
            string testsDataDirectory = PEBinaryTests.BaselineTestsDataDirectory;

            var sb = new StringBuilder();

            foreach (string filter in filters)
            {
                foreach (string file in Directory.GetFiles(testsDataDirectory, filter))
                {
                    ExaminePEMetadata(file, sb);
                }
            }

            sb.Length.Should().Be(0, because: sb.ToString());
        }

        private void ExaminePEMetadata(string file, StringBuilder sb)
        {
            var pe = new PE(file);

            bool isNative = file.Contains("Native");
            
            if (isNative)
            {
                bool isManaged = (pe.IsDotNetCore & pe.IsDotNetCore & pe.IsDotNetFramework & pe.IsDotNetStandard &
                pe.IsILLibrary & pe.IsILOnly & pe.IsMixedMode & pe.IsManaged & pe.IsManagedResourceOnly);

                if (isManaged)
                {
                    sb.Append("Binary was unexpectedly evaluated as both native and managed: " + file);
                }
            }            
        }
    }
}<|MERGE_RESOLUTION|>--- conflicted
+++ resolved
@@ -26,8 +26,6 @@
             peBinary = new PEBinary(new Uri(fileName));
             peBinary.PE.IsWixBinary.Should().BeFalse();
         }
-
-<<<<<<< HEAD
 
         [Fact]
         public void PEBinary_IsDotNetCoreBootstrapExe()
@@ -75,8 +73,6 @@
             }
         }
 
-=======
->>>>>>> ea44e9d9
         [Fact]
         public void PE_ComputePortableExecutableMetadata()
         {
